--- conflicted
+++ resolved
@@ -113,12 +113,8 @@
     <PackageVersion Include="Polly" Version="8.3.0" />
     <PackageVersion Include="Polly.Core" Version="8.3.0" />
     <PackageVersion Include="Polly.Extensions" Version="8.3.0" />
-<<<<<<< HEAD
     <PackageVersion Include="Pomelo.EntityFrameworkCore.MySql" Version="9.0.0-preview.1" />
-=======
-    <PackageVersion Include="Pomelo.EntityFrameworkCore.MySql" Version="8.0.1" />
     <PackageVersion Include="Qdrant.Client" Version="1.8.0" />
->>>>>>> 353d7701
     <PackageVersion Include="RabbitMQ.Client" Version="6.8.1" />
     <PackageVersion Include="StackExchange.Redis" Version="2.7.27" />
     <PackageVersion Include="System.IO.Hashing" Version="8.0.0" />
