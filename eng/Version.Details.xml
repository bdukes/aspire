--- conflicted
+++ resolved
@@ -121,35 +121,6 @@
     </Dependency>
   </ProductDependencies>
   <ToolsetDependencies>
-<<<<<<< HEAD
-    <Dependency Name="Microsoft.DotNet.Arcade.Sdk" Version="8.0.0-beta.24204.3">
-      <Uri>https://github.com/dotnet/arcade</Uri>
-      <Sha>188340e12c0a372b1681ad6a5e72c608021efdba</Sha>
-    </Dependency>
-    <Dependency Name="Microsoft.DotNet.Build.Tasks.Installers" Version="8.0.0-beta.24204.3">
-      <Uri>https://github.com/dotnet/arcade</Uri>
-      <Sha>188340e12c0a372b1681ad6a5e72c608021efdba</Sha>
-    </Dependency>
-    <Dependency Name="Microsoft.DotNet.Build.Tasks.Workloads" Version="8.0.0-beta.24204.3">
-      <Uri>https://github.com/dotnet/arcade</Uri>
-      <Sha>188340e12c0a372b1681ad6a5e72c608021efdba</Sha>
-    </Dependency>
-    <Dependency Name="Microsoft.DotNet.Helix.Sdk" Version="8.0.0-beta.24204.3">
-      <Uri>https://github.com/dotnet/arcade</Uri>
-      <Sha>188340e12c0a372b1681ad6a5e72c608021efdba</Sha>
-    </Dependency>
-    <Dependency Name="Microsoft.DotNet.SharedFramework.Sdk" Version="8.0.0-beta.24204.3">
-      <Uri>https://github.com/dotnet/arcade</Uri>
-      <Sha>188340e12c0a372b1681ad6a5e72c608021efdba</Sha>
-    </Dependency>
-    <Dependency Name="Microsoft.DotNet.RemoteExecutor" Version="8.0.0-beta.24204.3">
-      <Uri>https://github.com/dotnet/arcade</Uri>
-      <Sha>188340e12c0a372b1681ad6a5e72c608021efdba</Sha>
-    </Dependency>
-    <Dependency Name="Microsoft.DotNet.XUnitExtensions" Version="8.0.0-beta.24204.3">
-      <Uri>https://github.com/dotnet/arcade</Uri>
-      <Sha>188340e12c0a372b1681ad6a5e72c608021efdba</Sha>
-=======
     <Dependency Name="Microsoft.DotNet.Arcade.Sdk" Version="9.0.0-beta.24207.1">
       <Uri>https://github.com/dotnet/arcade</Uri>
       <Sha>9e3b333509ec2990dd20fbf01f50fd42d7f23d56</Sha>
@@ -177,22 +148,15 @@
     <Dependency Name="Microsoft.DotNet.XUnitExtensions" Version="9.0.0-beta.24207.1">
       <Uri>https://github.com/dotnet/arcade</Uri>
       <Sha>9e3b333509ec2990dd20fbf01f50fd42d7f23d56</Sha>
->>>>>>> 50d92ba6
     </Dependency>
     <Dependency Name="Microsoft.DotNet.XliffTasks" Version="9.0.0-beta.24207.1">
       <Uri>https://github.com/dotnet/arcade</Uri>
       <Sha>9e3b333509ec2990dd20fbf01f50fd42d7f23d56</Sha>
     </Dependency>
     <!-- Intermediate is necessary for source build. -->
-<<<<<<< HEAD
-    <Dependency Name="Microsoft.SourceBuild.Intermediate.arcade" Version="8.0.0-beta.24204.3">
-      <Uri>https://github.com/dotnet/arcade</Uri>
-      <Sha>188340e12c0a372b1681ad6a5e72c608021efdba</Sha>
-=======
     <Dependency Name="Microsoft.SourceBuild.Intermediate.arcade" Version="9.0.0-beta.24207.1">
       <Uri>https://github.com/dotnet/arcade</Uri>
       <Sha>9e3b333509ec2990dd20fbf01f50fd42d7f23d56</Sha>
->>>>>>> 50d92ba6
       <SourceBuild RepoName="arcade" ManagedOnly="true" />
     </Dependency>
   </ToolsetDependencies>
