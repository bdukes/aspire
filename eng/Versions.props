<Project>
  <PropertyGroup>
    <!-- This repo version -->
    <MajorVersion>8</MajorVersion>
    <MinorVersion>0</MinorVersion>
    <PatchVersion>0</PatchVersion>
    <VersionPrefix>8.0.0</VersionPrefix>
<<<<<<< HEAD
    <PreReleaseVersionLabel>preview.1</PreReleaseVersionLabel>
=======
    <PreReleaseVersionLabel>preview.2</PreReleaseVersionLabel>
>>>>>>> 465da779
    <UseVSTestRunner>true</UseVSTestRunner>
  </PropertyGroup>
  <PropertyGroup>
    <!-- Package versions defined directly in <reporoot>/Directory.Packages.props -->
    <MicrosoftDotnetSdkInternalPackageVersion>8.0.100-rc.1.23422.1</MicrosoftDotnetSdkInternalPackageVersion>
    <MicrosoftDeveloperControlPlanedarwinamd64PackageVersion>0.1.36-rc.2</MicrosoftDeveloperControlPlanedarwinamd64PackageVersion>
    <MicrosoftDeveloperControlPlanedarwinarm64PackageVersion>0.1.36-rc.2</MicrosoftDeveloperControlPlanedarwinarm64PackageVersion>
    <MicrosoftDeveloperControlPlanelinuxamd64PackageVersion>0.1.36-rc.2</MicrosoftDeveloperControlPlanelinuxamd64PackageVersion>
    <MicrosoftDeveloperControlPlanelinuxarm64PackageVersion>0.1.36-rc.2</MicrosoftDeveloperControlPlanelinuxarm64PackageVersion>
    <MicrosoftDeveloperControlPlanewindows386PackageVersion>0.1.36-rc.2</MicrosoftDeveloperControlPlanewindows386PackageVersion>
    <MicrosoftDeveloperControlPlanewindowsamd64PackageVersion>0.1.36-rc.2</MicrosoftDeveloperControlPlanewindowsamd64PackageVersion>
    <MicrosoftDeveloperControlPlanewindowsarm64PackageVersion>0.1.36-rc.2</MicrosoftDeveloperControlPlanewindowsarm64PackageVersion>
    <MicrosoftNETCoreAppRefPackageVersion>8.0.0-rc.1.23419.3</MicrosoftNETCoreAppRefPackageVersion>
    <MicrosoftmacOSSdkPackageVersion>13.3.8825-net8-rc1</MicrosoftmacOSSdkPackageVersion>
    <MicrosoftDotNetBuildTasksPackagingVersion>8.0.0-beta.23505.1</MicrosoftDotNetBuildTasksPackagingVersion>
    <MicrosoftDotNetBuildTasksTemplatingVersion>8.0.0-beta.23505.1</MicrosoftDotNetBuildTasksTemplatingVersion>
    <MicrosoftDotNetBuildTasksInstallersPackageVersion>8.0.0-beta.23505.1</MicrosoftDotNetBuildTasksInstallersPackageVersion>
    <MicrosoftDotNetBuildTasksWorkloadsPackageVersion>8.0.0-beta.23505.1</MicrosoftDotNetBuildTasksWorkloadsPackageVersion>
    <MicrosoftExtensionsHttpResiliencePackageVersion>8.0.0-rtm.23517.3</MicrosoftExtensionsHttpResiliencePackageVersion>
  </PropertyGroup>
</Project><|MERGE_RESOLUTION|>--- conflicted
+++ resolved
@@ -5,11 +5,7 @@
     <MinorVersion>0</MinorVersion>
     <PatchVersion>0</PatchVersion>
     <VersionPrefix>8.0.0</VersionPrefix>
-<<<<<<< HEAD
     <PreReleaseVersionLabel>preview.1</PreReleaseVersionLabel>
-=======
-    <PreReleaseVersionLabel>preview.2</PreReleaseVersionLabel>
->>>>>>> 465da779
     <UseVSTestRunner>true</UseVSTestRunner>
   </PropertyGroup>
   <PropertyGroup>
