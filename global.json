--- conflicted
+++ resolved
@@ -8,15 +8,9 @@
     "dotnet": "9.0.100-preview.1.24101.2"
   },
   "msbuild-sdks": {
-<<<<<<< HEAD
-    "Microsoft.DotNet.Arcade.Sdk": "8.0.0-beta.24204.3",
-    "Microsoft.DotNet.Helix.Sdk": "8.0.0-beta.24204.3",
-    "Microsoft.DotNet.SharedFramework.Sdk": "8.0.0-beta.24204.3",
-=======
     "Microsoft.DotNet.Arcade.Sdk": "9.0.0-beta.24207.1",
     "Microsoft.DotNet.Helix.Sdk": "9.0.0-beta.24207.1",
     "Microsoft.DotNet.SharedFramework.Sdk": "9.0.0-beta.24207.1",
->>>>>>> 50d92ba6
     "Microsoft.Build.NoTargets": "3.7.0"
   }
 }