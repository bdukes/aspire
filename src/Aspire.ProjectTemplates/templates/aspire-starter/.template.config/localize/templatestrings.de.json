﻿{
  "author": "Microsoft",
  "name": ".NET Aspire-Starteranwendung",
  "description": "Eine Projektvorlage zum Erstellen einer .NET Aspire-App mit einem Blazor-Web-Front-End und einem Web-API-Back-End-Dienst, die optional Redis zum Zwischenspeichern verwendet.",
  "symbols/Framework/description": "Das Zielframework für das Projekt.",
<<<<<<< HEAD
  "symbols/Framework/choices/net9.0/description": "Target net9.0",
  "symbols/UseRedisCache/displayName": "_Use Redis zum Zwischenspeichern (erfordert Docker)",
  "symbols/UseRedisCache/description": "Konfiguriert, ob die Anwendung für die Verwendung von Redis für die Zwischenspeicherung eingerichtet werden soll. Erfordert, dass Docker lokal ausgeführt wird.",
=======
  "symbols/Framework/choices/net8.0/description": "Ziel net8.0",
  "symbols/UseRedisCache/displayName": "_Use Redis für die Zwischenspeicherung (erfordert eine unterstützte Container-Runtime)",
  "symbols/UseRedisCache/description": "Konfiguriert, ob die Anwendung für die Verwendung von Redis für die Zwischenspeicherung eingerichtet werden soll. Erfordert eine unterstützte Container-Runtime, um lokal ausgeführt zu werden. Weitere Informationen finden Sie unter https://aka.ms/dotnet/aspire/containers.",
>>>>>>> 353d7701
  "symbols/CreateTestsProject/displayName": "Erstellen eines _tests-Projekts",
  "symbols/CreateTestsProject/description": "Konfiguriert, ob ein Projekt für Integrationstests mithilfe des AppHost-Projekts erstellt werden soll.",
  "symbols/appHostHttpPort/description": "Portnummer, die für den HTTP-Endpunkt in launchSettings.json des AppHost-Projekts verwendet werden soll.",
  "symbols/appHostOtlpHttpPort/description": "Portnummer, die für den OTLP-HTTP-Endpunkt in launchSettings.json des AppHost-Projekts verwendet werden soll.",
  "symbols/appHostResourceHttpPort/description": "Portnummer, die für den HTTP-Endpunkt des Ressourcendiensts in launchSettings.json des AppHost-Projekts verwendet werden soll.",
  "symbols/appHostHttpsPort/description": "Portnummer, die für den HTTPS-Endpunkt in launchSettings.json des AppHost-Projekts verwendet werden soll. Diese Option ist nur anwendbar, wenn der Parameter no-https nicht verwendet wird.",
  "symbols/appHostOtlpHttpsPort/description": "Portnummer, die für den OTLP-HTTPS-Endpunkt in launchSettings.json des AppHost-Projekts verwendet werden soll.",
  "symbols/appHostResourceHttpsPort/description": "Portnummer, die für den HTTPS-Endpunkt des Ressourcendiensts in launchSettings.json des AppHost-Projekts verwendet werden soll.",
  "symbols/webHttpPort/description": "Portnummer, die für den HTTP-Endpunkt in launchSettings.json des Webprojekts verwendet werden soll.",
  "symbols/webHttpsPort/description": "Portnummer, die für den HTTPS-Endpunkt in launchSettings.json des Webprojekts verwendet werden soll. Diese Option ist nur anwendbar, wenn der Parameter no-https nicht verwendet wird.",
  "symbols/apiServiceHttpPort/description": "Portnummer, die für den HTTP-Endpunkt in launchSettings.json des ApiService-Projekts verwendet werden soll.",
  "symbols/apiServiceHttpsPort/description": "Portnummer, die für den HTTPS-Endpunkt in launchSettings.json des ApiService-Projekts verwendet werden soll. Diese Option ist nur anwendbar, wenn der Parameter no-https nicht verwendet wird.",
  "symbols/skipRestore/description": "Wenn angegeben, wird die automatische Wiederherstellung des Projekts beim Erstellen übersprungen.",
  "symbols/NoHttps/description": "Ob HTTPS deaktiviert werden soll.",
  "postActions/set-startup-project/description": "Legt das Startprojekt in der Lösung fest",
  "postActions/restore/description": "„NuGet-Pakete“ wiederherstellen, die für dieses Projekt erforderlich sind.",
  "postActions/restore/manualInstructions/default/text": "\"dotnet restore\" ausführen"
}<|MERGE_RESOLUTION|>--- conflicted
+++ resolved
@@ -3,15 +3,9 @@
   "name": ".NET Aspire-Starteranwendung",
   "description": "Eine Projektvorlage zum Erstellen einer .NET Aspire-App mit einem Blazor-Web-Front-End und einem Web-API-Back-End-Dienst, die optional Redis zum Zwischenspeichern verwendet.",
   "symbols/Framework/description": "Das Zielframework für das Projekt.",
-<<<<<<< HEAD
-  "symbols/Framework/choices/net9.0/description": "Target net9.0",
-  "symbols/UseRedisCache/displayName": "_Use Redis zum Zwischenspeichern (erfordert Docker)",
-  "symbols/UseRedisCache/description": "Konfiguriert, ob die Anwendung für die Verwendung von Redis für die Zwischenspeicherung eingerichtet werden soll. Erfordert, dass Docker lokal ausgeführt wird.",
-=======
-  "symbols/Framework/choices/net8.0/description": "Ziel net8.0",
+  "symbols/Framework/choices/net9.0/description": "Ziel net9.0",
   "symbols/UseRedisCache/displayName": "_Use Redis für die Zwischenspeicherung (erfordert eine unterstützte Container-Runtime)",
   "symbols/UseRedisCache/description": "Konfiguriert, ob die Anwendung für die Verwendung von Redis für die Zwischenspeicherung eingerichtet werden soll. Erfordert eine unterstützte Container-Runtime, um lokal ausgeführt zu werden. Weitere Informationen finden Sie unter https://aka.ms/dotnet/aspire/containers.",
->>>>>>> 353d7701
   "symbols/CreateTestsProject/displayName": "Erstellen eines _tests-Projekts",
   "symbols/CreateTestsProject/description": "Konfiguriert, ob ein Projekt für Integrationstests mithilfe des AppHost-Projekts erstellt werden soll.",
   "symbols/appHostHttpPort/description": "Portnummer, die für den HTTP-Endpunkt in launchSettings.json des AppHost-Projekts verwendet werden soll.",
