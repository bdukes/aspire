﻿{
  "author": "Microsoft",
<<<<<<< HEAD
  "name": ".NET Aspire Test Project (xUnit)",
  "description": "A project that contains xUnit.net integration tests of a .NET Aspire AppHost project.",
  "symbols/Framework/description": "The target framework for the project.",
  "symbols/Framework/choices/net9.0/description": "Target net9.0",
  "symbols/skipRestore/description": "If specified, skips the automatic restore of the project on create.",
  "postActions/restore/description": "Restore NuGet packages required by this project.",
  "postActions/restore/manualInstructions/default/text": "Run 'dotnet restore'"
=======
  "name": ".NET Aspire テスト プロジェクト (xUnit)",
  "description": ".NET Aspire AppHost プロジェクトの xUnit.net 統合テストを含むプロジェクト。",
  "symbols/Framework/description": "プロジェクトのターゲット フレームワークです。",
  "symbols/Framework/choices/net8.0/description": "ターゲット net8.0",
  "symbols/skipRestore/description": "指定した場合、作成時にプロジェクトの自動復元がスキップされます。",
  "postActions/restore/description": "このプロジェクトに必要な NuGet パッケージを復元します。",
  "postActions/restore/manualInstructions/default/text": "'dotnet restore' を実行する"
>>>>>>> a8df59e4
}<|MERGE_RESOLUTION|>--- conflicted
+++ resolved
@@ -1,20 +1,10 @@
 ﻿{
   "author": "Microsoft",
-<<<<<<< HEAD
-  "name": ".NET Aspire Test Project (xUnit)",
-  "description": "A project that contains xUnit.net integration tests of a .NET Aspire AppHost project.",
-  "symbols/Framework/description": "The target framework for the project.",
-  "symbols/Framework/choices/net9.0/description": "Target net9.0",
-  "symbols/skipRestore/description": "If specified, skips the automatic restore of the project on create.",
-  "postActions/restore/description": "Restore NuGet packages required by this project.",
-  "postActions/restore/manualInstructions/default/text": "Run 'dotnet restore'"
-=======
   "name": ".NET Aspire テスト プロジェクト (xUnit)",
   "description": ".NET Aspire AppHost プロジェクトの xUnit.net 統合テストを含むプロジェクト。",
   "symbols/Framework/description": "プロジェクトのターゲット フレームワークです。",
-  "symbols/Framework/choices/net8.0/description": "ターゲット net8.0",
+  "symbols/Framework/choices/net9.0/description": "Target net9.0",
   "symbols/skipRestore/description": "指定した場合、作成時にプロジェクトの自動復元がスキップされます。",
   "postActions/restore/description": "このプロジェクトに必要な NuGet パッケージを復元します。",
   "postActions/restore/manualInstructions/default/text": "'dotnet restore' を実行する"
->>>>>>> a8df59e4
 }