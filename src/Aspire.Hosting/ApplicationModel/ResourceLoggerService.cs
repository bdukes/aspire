--- conflicted
+++ resolved
@@ -351,34 +351,7 @@
                     loggerState._backlog.Add(logLine);
                 }
 
-<<<<<<< HEAD
-                var channel = Channel.CreateUnbounded<(string, bool)>();
-
-                using var _ = annotation._logStreamCts.Token.Register(() => channel.Writer.TryComplete());
-
-                void Log((string Content, bool IsErrorMessage) log)
-                {
-                    channel.Writer.TryWrite(log);
-                }
-
-                annotation.OnNewLog += Log;
-
-                try
-                {
-                    await foreach (var entry in channel.GetBatchesAsync(cancellationToken: cancellationToken).ConfigureAwait(true)) // Setting ConfigureAwait to silence analyzer. Consider calling ConfigureAwait(false)
-                    {
-                        yield return entry;
-                    }
-                }
-                finally
-                {
-                    annotation.OnNewLog -= Log;
-
-                    channel.Writer.TryComplete();
-                }
-=======
                 loggerState._onNewLog?.Invoke(logLine);
->>>>>>> 353d7701
             }
         }
     }
