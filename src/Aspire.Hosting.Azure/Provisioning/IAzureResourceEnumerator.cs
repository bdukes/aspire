// Licensed to the .NET Foundation under one or more agreements.
// The .NET Foundation licenses this file to you under the MIT license.

using Azure.ResourceManager;
using Azure.ResourceManager.Resources;

namespace Aspire.Hosting.Azure.Provisioning;

internal interface IAzureResourceEnumerator
{
    IAsyncEnumerable<ArmResource> GetResources(ResourceGroupResource resourceGroup);
    IDictionary<string, string> GetTags(ArmResource resource);
}

internal sealed class AzureResourceEnumerator<TResource>(
    Func<ResourceGroupResource, IAsyncEnumerable<TResource>> getResources,
    Func<TResource, IDictionary<string, string>> getTags) : IAzureResourceEnumerator
    where TResource : ArmResource
{
    public IAsyncEnumerable<TResource> GetResources(ResourceGroupResource resourceGroup) => getResources(resourceGroup);

    public IDictionary<string, string> GetTags(TResource resource) => getTags(resource);

    async IAsyncEnumerable<ArmResource> IAzureResourceEnumerator.GetResources(ResourceGroupResource resourceGroup)
    {
<<<<<<< HEAD
        await foreach (var resource in GetResources(resourceGroup).ConfigureAwait(true))// Setting ConfigureAwait to silence analyzer. Consider calling ConfigureAwait(false)
=======
        await foreach (var resource in GetResources(resourceGroup).ConfigureAwait(false))
>>>>>>> 353d7701
        {
            yield return resource;
        }
    }

    IDictionary<string, string> IAzureResourceEnumerator.GetTags(ArmResource resource)
    {
        return GetTags((TResource)resource);
    }
}<|MERGE_RESOLUTION|>--- conflicted
+++ resolved
@@ -23,11 +23,7 @@
 
     async IAsyncEnumerable<ArmResource> IAzureResourceEnumerator.GetResources(ResourceGroupResource resourceGroup)
     {
-<<<<<<< HEAD
-        await foreach (var resource in GetResources(resourceGroup).ConfigureAwait(true))// Setting ConfigureAwait to silence analyzer. Consider calling ConfigureAwait(false)
-=======
         await foreach (var resource in GetResources(resourceGroup).ConfigureAwait(false))
->>>>>>> 353d7701
         {
             yield return resource;
         }
